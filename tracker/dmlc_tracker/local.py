"""Submission job for local jobs."""
# pylint: disable=invalid-name
from __future__ import absolute_import

import sys
import os
import subprocess
import logging
from threading import Thread
from . import tracker

def exec_cmd(cmd, role, taskid, pass_env):
    """Execute the command line command."""
    if cmd[0].find('/') == -1 and os.path.exists(cmd[0]) and os.name != 'nt':
        cmd[0] = './' + cmd[0]
    cmdline = ' '.join(cmd)
    env = os.environ.copy()
    for k, v in pass_env.items():
        env[k] = str(v)

    env['DMLC_TASK_ID'] = str(taskid)
    env['DMLC_ROLE'] = role
    env['DMLC_JOB_CLUSTER'] = 'local'
<<<<<<< HEAD
    # keep use DMLC_NUM_ATTEMPT for backward compatible reason
    num_retry = env.get('DMLC_NUM_ATTEMPT', 0)

    # overwrite default num of retry with commandline value
    for param in cmd:
        if param.startswith('DMLC_MAX_RETRY'):
            num_retry = int(param.split('=')[1])

=======
    num_retry = env.get('DMLC_NUM_ATTEMPT', 0)

    #overwrite default num of retry with commandline value
    for param in cmd:
        if param.startswith('DMLC_NUM_ATTEMPT'):
            num_retry = int(param.split('=')[1])
>>>>>>> cb9e014e
    logging.debug('num of retry %d',num_retry)

    while True:
        if os.name == 'nt':
            ret = subprocess.call(cmdline, shell=True, env=env)
        else:
            ret = subprocess.call(cmdline, shell=True, executable='bash', env=env)
        if ret == 0:
            logging.debug('Thread %d exit with 0', taskid)
            return
        else:
            num_retry -= 1
            newcmd = []
            if num_retry >= 0:
                # failure trail increase by 1 and restart failed worker
                for arg in cmd:
<<<<<<< HEAD
                    if arg.startswith('DMLC_NUM_ATTEMPT'):
=======
                    if arg.startswith('rabit_num_trial'):
>>>>>>> cb9e014e
                        val = arg.split('=')[1]
                        arg = arg.replace(val, str(int(val)+1))
                    newcmd.append(arg)
                cmdline = ' '.join(newcmd)
                cmd = newcmd
                continue
            if os.name == 'nt':
                sys.exit(-1)
            else:
                raise RuntimeError('Get nonzero return code=%d on %s %s' % (ret, cmd, env))


def submit(args):
    """Submit function of local jobs."""
    def mthread_submit(nworker, nserver, envs):
        """
        customized submit script, that submit nslave jobs, each must contain args as parameter
        note this can be a lambda function containing additional parameters in input

        Parameters
        ----------
        nworker: number of slave process to start up
        nserver: number of server nodes to start up
        envs: enviroment variables to be added to the starting programs
        """
        procs = {}
        for i in range(nworker + nserver):
            if i < nworker:
                role = 'worker'
            else:
                role = 'server'
            procs[i] = Thread(target=exec_cmd, args=(args.command, role, i, envs))
            procs[i].setDaemon(True)
            procs[i].start()

    # call submit, with nslave, the commands to run each job and submit function
    tracker.submit(args.num_workers, args.num_servers, fun_submit=mthread_submit,
                   pscmd=(' '.join(args.command)))<|MERGE_RESOLUTION|>--- conflicted
+++ resolved
@@ -21,7 +21,7 @@
     env['DMLC_TASK_ID'] = str(taskid)
     env['DMLC_ROLE'] = role
     env['DMLC_JOB_CLUSTER'] = 'local'
-<<<<<<< HEAD
+
     # keep use DMLC_NUM_ATTEMPT for backward compatible reason
     num_retry = env.get('DMLC_NUM_ATTEMPT', 0)
 
@@ -30,14 +30,6 @@
         if param.startswith('DMLC_MAX_RETRY'):
             num_retry = int(param.split('=')[1])
 
-=======
-    num_retry = env.get('DMLC_NUM_ATTEMPT', 0)
-
-    #overwrite default num of retry with commandline value
-    for param in cmd:
-        if param.startswith('DMLC_NUM_ATTEMPT'):
-            num_retry = int(param.split('=')[1])
->>>>>>> cb9e014e
     logging.debug('num of retry %d',num_retry)
 
     while True:
@@ -54,11 +46,7 @@
             if num_retry >= 0:
                 # failure trail increase by 1 and restart failed worker
                 for arg in cmd:
-<<<<<<< HEAD
                     if arg.startswith('DMLC_NUM_ATTEMPT'):
-=======
-                    if arg.startswith('rabit_num_trial'):
->>>>>>> cb9e014e
                         val = arg.split('=')[1]
                         arg = arg.replace(val, str(int(val)+1))
                     newcmd.append(arg)
